--- conflicted
+++ resolved
@@ -1,10 +1,7 @@
 #include <gtest/gtest.h>
 
 #include <hash/sha1.h>
-<<<<<<< HEAD
-=======
 #include <util/utils.h>
->>>>>>> a7175e53
 #include <test/assets/words.h>
 
 using namespace hash;
