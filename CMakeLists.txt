cmake_minimum_required(VERSION 3.15...4.0)

project(boogie VERSION 1.0
  DESCRIPTION "A crypto library"
  LANGUAGES CXX)

set(CMAKE_CXX_STANDARD 23)
set(CMAKE_CXX_STANDARD_REQUIRED ON)
set(CMAKE_CXX_EXTENSIONS OFF)
set(CMAKE_EXPORT_COMPILE_COMMANDS ON)
set(CMAKE_RUNTIME_OUTPUT_DIRECTORY ${CMAKE_BINARY_DIR}/bin) # Set the output directory to be in build/bin
set(CMAKE_CXX_FLAGS "${CMAKE_CXX_FLAGS} -fsanitize=address -fno-omit-frame-pointer")
set(CMAKE_EXE_LINKER_FLAGS "${CMAKE_EXE_LINKER_FLAGS} -fsanitize=address")
set(CMAKE_SHARED_LINKER_FLAGS "${CMAKE_SHARED_LINKER_FLAGS} -fsanitize=address")
set(CTEST_OUTPUT_ON_FAILURE ON)

<<<<<<< HEAD
set(CMAKE_RUNTIME_OUTPUT_DIRECTORY ${CMAKE_BINARY_DIR}/bin)

add_executable(boogie
  src/main.cpp
=======
## LIBRARY SETUP
add_library(boogielib SHARED src/hash/sha1.cpp src/util/utils.cpp
  include/hash/sha1.h src/util/utils.h)
target_include_directories(boogielib
  PUBLIC
    $<BUILD_INTERFACE:${CMAKE_CURRENT_SOURCE_DIR}/include>
    $<INSTALL_INTERFACE:include>
  PRIVATE src/util)
target_compile_options(boogielib PRIVATE -Wall -Wextra -Wpedantic)
install(TARGETS boogielib
  EXPORT boogielib_export
  ARCHIVE DESTINATION lib
  LIBRARY DESTINATION lib
  RUNTIME DESTINATION bin
)
install(DIRECTORY ${CMAKE_CURRENT_SOURCE_DIR}/include/
  DESTINATION include
)
install(EXPORT boogielib_export
  FILE boogielib-config.cmake
  DESTINATION lib/cmake/boogielib
>>>>>>> a7175e53
)

## EXECUTABLE SETUP
add_executable(boogie src/main.cpp)
target_link_libraries(boogie PRIVATE boogielib)
target_compile_options(boogie PRIVATE -Wall -Wextra -Wpedantic)
install(TARGETS boogie DESTINATION bin)

<<<<<<< HEAD
add_library(boogie_lib
  src/hash/sha1.cpp
  src/util/utils.cpp
)

target_include_directories(boogie_lib
  PUBLIC
    $<BUILD_INTERFACE:${CMAKE_SOURCE_DIR}/include>
    $<INSTALL_INTERFACE:include>
  PRIVATE
    ${CMAKE_SOURCE_DIR}/src/util
)

target_compile_options(boogie_lib PRIVATE -Wall -Wextra -Wpedantic)

target_link_libraries(boogie PRIVATE boogie_lib)

install(TARGETS boogie_lib
  EXPORT boogie_lib_export
  ARCHIVE DESTINATION lib
  LIBRARY DESTINATION lib
  RUNTIME DESTINATION bin
)

# Install the public headers
install(DIRECTORY ${CMAKE_CURRENT_SOURCE_DIR}/include/
  DESTINATION include
)

# Export the library for use by other projects
install(EXPORT boogie_lib_export
  FILE boogie_lib-config.cmake
  DESTINATION lib/cmake/boogie_lib
)

=======
## TESTING SETUP
>>>>>>> a7175e53
include(FetchContent)
FetchContent_Declare(
  googletest
  URL https://github.com/google/googletest/archive/refs/tags/v1.14.0.tar.gz
  DOWNLOAD_EXTRACT_TIMESTAMP TRUE
)

set(GTEST_CREATE_SHARED_LIBRARY OFF CACHE BOOL "" FORCE)
set(gtest_force_shared_crt ON CACHE BOOL "" FORCE)

FetchContent_MakeAvailable(googletest)

enable_testing()

add_executable(boogie_tests
  test/sha1_test.cpp
)

target_include_directories(boogie_tests
  PRIVATE
    ${CMAKE_CURRENT_SOURCE_DIR}/src
    ${CMAKE_CURRENT_SOURCE_DIR}
)

target_link_libraries(boogie_tests
  PRIVATE
  gtest
  gtest_main
  pthread
<<<<<<< HEAD
  boogie_lib
=======
  boogielib
>>>>>>> a7175e53
)

include(GoogleTest)
gtest_discover_tests(boogie_tests)<|MERGE_RESOLUTION|>--- conflicted
+++ resolved
@@ -14,12 +14,6 @@
 set(CMAKE_SHARED_LINKER_FLAGS "${CMAKE_SHARED_LINKER_FLAGS} -fsanitize=address")
 set(CTEST_OUTPUT_ON_FAILURE ON)
 
-<<<<<<< HEAD
-set(CMAKE_RUNTIME_OUTPUT_DIRECTORY ${CMAKE_BINARY_DIR}/bin)
-
-add_executable(boogie
-  src/main.cpp
-=======
 ## LIBRARY SETUP
 add_library(boogielib SHARED src/hash/sha1.cpp src/util/utils.cpp
   include/hash/sha1.h src/util/utils.h)
@@ -41,7 +35,6 @@
 install(EXPORT boogielib_export
   FILE boogielib-config.cmake
   DESTINATION lib/cmake/boogielib
->>>>>>> a7175e53
 )
 
 ## EXECUTABLE SETUP
@@ -50,45 +43,7 @@
 target_compile_options(boogie PRIVATE -Wall -Wextra -Wpedantic)
 install(TARGETS boogie DESTINATION bin)
 
-<<<<<<< HEAD
-add_library(boogie_lib
-  src/hash/sha1.cpp
-  src/util/utils.cpp
-)
-
-target_include_directories(boogie_lib
-  PUBLIC
-    $<BUILD_INTERFACE:${CMAKE_SOURCE_DIR}/include>
-    $<INSTALL_INTERFACE:include>
-  PRIVATE
-    ${CMAKE_SOURCE_DIR}/src/util
-)
-
-target_compile_options(boogie_lib PRIVATE -Wall -Wextra -Wpedantic)
-
-target_link_libraries(boogie PRIVATE boogie_lib)
-
-install(TARGETS boogie_lib
-  EXPORT boogie_lib_export
-  ARCHIVE DESTINATION lib
-  LIBRARY DESTINATION lib
-  RUNTIME DESTINATION bin
-)
-
-# Install the public headers
-install(DIRECTORY ${CMAKE_CURRENT_SOURCE_DIR}/include/
-  DESTINATION include
-)
-
-# Export the library for use by other projects
-install(EXPORT boogie_lib_export
-  FILE boogie_lib-config.cmake
-  DESTINATION lib/cmake/boogie_lib
-)
-
-=======
 ## TESTING SETUP
->>>>>>> a7175e53
 include(FetchContent)
 FetchContent_Declare(
   googletest
@@ -118,11 +73,7 @@
   gtest
   gtest_main
   pthread
-<<<<<<< HEAD
-  boogie_lib
-=======
   boogielib
->>>>>>> a7175e53
 )
 
 include(GoogleTest)
